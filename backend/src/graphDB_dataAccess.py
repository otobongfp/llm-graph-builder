--- conflicted
+++ resolved
@@ -108,9 +108,6 @@
         """
         if self.graph:
             return "Connection Successful"
-<<<<<<< HEAD
-        
-=======
 
     def execute_query(self, query, param=None):
         return self.graph.query(query, param)
@@ -159,5 +156,4 @@
             result = self.execute_query(query_to_delete_document, param)    
             logging.info(f"Deleting {len(filename_list)} documents = '{filename_list}' from '{source_types_list}' with their entities from database")
         
-        return result, len(filename_list)    
->>>>>>> 98d0ce43
+        return result, len(filename_list)    
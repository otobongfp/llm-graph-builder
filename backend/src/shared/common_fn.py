--- conflicted
+++ resolved
@@ -5,16 +5,11 @@
 from langchain_openai import OpenAIEmbeddings
 from langchain.docstore.document import Document
 from langchain_community.graphs import Neo4jGraph
-<<<<<<< HEAD
-import re
-import os
-=======
 from langchain_community.graphs.graph_document import GraphDocument
 from typing import List
 import re
 import os
 from pathlib import Path
->>>>>>> 98d0ce43
 
 def check_url_source(source_type, yt_url:str=None, queries_list:List[str]=None):
     try:
@@ -57,16 +52,7 @@
 def get_chunk_and_graphDocument(graph_document_list, chunkId_chunkDoc_list):
   logging.info("creating list of chunks and graph documents in get_chunk_and_graphDocument func")
   lst_chunk_chunkId_document=[]
-<<<<<<< HEAD
-  for graph_document in graph_document_list:
-            # for index, chunk in enumerate(chunkId_chunkDoc_list):
-            #     if graph_document.source.page_content == chunk['chunk_doc'].page_content:
-            #         position = index+1
-            #         lst_chunk_chunkId_document.append({'position':position,'graph_doc':graph_document,'chunk_id':chunk['chunk_id']})
-            #         break 
-=======
   for graph_document in graph_document_list:            
->>>>>>> 98d0ce43
           for chunk_id in graph_document.source.metadata['combined_chunk_ids'] :
             lst_chunk_chunkId_document.append({'graph_doc':graph_document,'chunk_id':chunk_id})
                   
@@ -95,9 +81,6 @@
         dimension = 384
         logging.info(f"Embedding: Using SentenceTransformer , Dimension:{dimension}")
     return embeddings, dimension
-<<<<<<< HEAD
-                 
-=======
 
 def save_graphDocuments_in_neo4j(graph:Neo4jGraph, graph_document_list:List[GraphDocument]):
   # graph.add_graph_documents(graph_document_list, baseEntityLabel=True)
@@ -107,5 +90,4 @@
   file_path = Path(merged_file_path)
   if file_path.exists():
     file_path.unlink()
-    logging.info(f'file {file_name} deleted successfully')
->>>>>>> 98d0ce43
+    logging.info(f'file {file_name} deleted successfully')
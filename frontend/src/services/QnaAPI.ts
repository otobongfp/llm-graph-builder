--- conflicted
+++ resolved
@@ -2,16 +2,12 @@
 import { url } from '../utils/Utils';
 import { UserCredentials } from '../types';
 
-<<<<<<< HEAD
-const chatBotAPI = async (userCredentials: UserCredentials, question: string, session_id: string, model: string) => {
-=======
 export const chatBotAPI = async (
   userCredentials: UserCredentials,
   question: string,
   session_id: string,
   model: string
 ) => {
->>>>>>> 98d0ce43
   try {
     const formData = new FormData();
     formData.append('uri', userCredentials?.uri ?? '');

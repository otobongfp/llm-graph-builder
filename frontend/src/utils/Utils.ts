--- conflicted
+++ resolved
@@ -12,56 +12,6 @@
   return url.trim() != '' && /^s3:\/\/([^/]+)\/?$/.test(url) != false;
 };
 
-<<<<<<< HEAD
-export const fileToBase64 = (file: File): Promise<string | ArrayBuffer | null> => {
-  return new Promise((resolve, reject) => {
-    const reader = new FileReader();
-    reader.readAsDataURL(file);
-    reader.onload = () => resolve(reader.result);
-    reader.onerror = (error) => reject(error);
-  });
-};
-
-// Save file to local storage
-export const saveFileToLocal = async (file: File) => {
-  try {
-    const base64String: string | ArrayBuffer | null = await fileToBase64(file);
-    localStorage.setItem(`${file.name}`, base64String as string);
-    console.log('File saved to local storage');
-  } catch (error) {
-    console.error('Error saving file to local storage:', error);
-  }
-};
-
-export const base64ToFile = (base64String: string, fileName: string) => {
-  const byteCharacters = atob(base64String.split(',')[1]);
-  const byteArrays = [];
-  for (let offset = 0; offset < byteCharacters.length; offset += 512) {
-    const slice = byteCharacters.slice(offset, offset + 512);
-    const byteNumbers = new Array(slice.length);
-    for (let i = 0; i < slice.length; i++) {
-      byteNumbers[i] = slice.charCodeAt(i);
-    }
-    const byteArray = new Uint8Array(byteNumbers);
-    byteArrays.push(byteArray);
-  }
-  const file = new File(byteArrays, fileName, { type: 'application/pdf' });
-  return file;
-};
-
-// Retrieve file from local storage
-export const getFileFromLocal = (filename: string) => {
-  const base64String = localStorage.getItem(filename);
-  if (base64String) {
-    const file = base64ToFile(base64String, filename);
-    console.log('File fetched from local storage:', file);
-    return file;
-  }
-  return null;
-};
-
-=======
->>>>>>> 98d0ce43
 // Status indicator icons to status column
 export const statusCheck = (status: string) => {
   switch (status) {

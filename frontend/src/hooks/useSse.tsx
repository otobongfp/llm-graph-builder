--- conflicted
+++ resolved
@@ -22,44 +22,27 @@
     if (status === 'Processing') {
       if (alertShownStatus != null && alertShownStatus == false && total_chunks != null) {
         const minutes = Math.floor((perchunksecond * total_chunks) / 60);
-<<<<<<< HEAD
-        alertHandler(minutes, fileName);
-      }
-      if (nodeCount && relationshipCount) {
-=======
         alertHandler(minutes !== 0, minutes === 0 ? Math.floor(perchunksecond * total_chunks) : minutes, fileName);
       }
       if (total_chunks) {
->>>>>>> 2b010794
         setFilesData((prevfiles) => {
           return prevfiles.map((curfile) => {
             if (curfile.name == fileName) {
               return {
                 ...curfile,
-<<<<<<< HEAD
-                status: status,
-=======
                 status: total_chunks === processed_chunk ? 'Completed' : status,
->>>>>>> 2b010794
                 NodesCount: nodeCount,
                 relationshipCount: relationshipCount,
                 model: model,
                 processing: processingTime?.toFixed(2),
-<<<<<<< HEAD
-=======
                 processingProgress: Math.floor((processed_chunk / total_chunks) * 100),
->>>>>>> 2b010794
               };
             }
             return curfile;
           });
         });
       }
-<<<<<<< HEAD
-    } else if (status === 'Completed') {
-=======
     } else if (status === 'Completed' || status === 'Cancelled') {
->>>>>>> 2b010794
       setFilesData((prevfiles) => {
         return prevfiles.map((curfile) => {
           if (curfile.name == fileName) {

--- conflicted
+++ resolved
@@ -151,10 +151,6 @@
         if (!res.data) {
           throw new Error('Please check backend connection');
         }
-<<<<<<< HEAD
-        console.log({ res });
-=======
->>>>>>> bd8eb971
         if (res.data.status !== 'Failed') {
           const prefiles: CustomFile[] = [];
           if (res.data.data.length) {

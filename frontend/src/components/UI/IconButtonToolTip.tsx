--- conflicted
+++ resolved
@@ -44,8 +44,6 @@
           {text}
         </Tip.Content>
       )}
-<<<<<<< HEAD
-=======
     </Tip>
   );
 };
@@ -71,7 +69,6 @@
       <Tip.Content isPortaled={false} style={{ whiteSpace: 'nowrap' }}>
         {text}
       </Tip.Content>
->>>>>>> bec4bf51
     </Tip>
   );
 };
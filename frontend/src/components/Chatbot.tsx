--- conflicted
+++ resolved
@@ -1,27 +1,14 @@
-<<<<<<< HEAD
-/* eslint-disable no-confusing-arrow */
-import { useEffect, useRef, useState } from 'react';
-import { Button, Widget, Typography, Avatar, TextInput, TextLink } from '@neo4j-ndl/react';
-import ChatBotUserAvatar from '../assets/images/chatbot-user.png';
-import ChatBotAvatar from '../assets/images/chatbot-ai.png';
-import { ChatbotProps, UserCredentials } from '../types';
-=======
 import { useEffect, useRef, useState } from 'react';
 import { Button, Widget, Typography, Avatar, TextInput, IconButton, Modal } from '@neo4j-ndl/react';
 import { InformationCircleIconOutline, XMarkIconOutline } from '@neo4j-ndl/react/icons';
 import ChatBotUserAvatar from '../assets/images/chatbot-user.png';
 import ChatBotAvatar from '../assets/images/chatbot-ai.png';
 import { ChatbotProps, Source, UserCredentials } from '../types';
->>>>>>> 2b010794
 import { useCredentials } from '../context/UserCredentials';
 import { chatBotAPI } from '../services/QnaAPI';
 import { v4 as uuidv4 } from 'uuid';
 import { useFileContext } from '../context/UsersFiles';
-<<<<<<< HEAD
-import { extractPdfFileName } from '../utils/Utils';
-=======
 import InfoModal from './InfoModal';
->>>>>>> 2b010794
 
 export default function Chatbot(props: ChatbotProps) {
   const { messages: listMessages, setMessages: setListMessages, isLoading } = props;
@@ -32,15 +19,12 @@
   const { model } = useFileContext();
   const messagesEndRef = useRef<HTMLDivElement>(null);
   const [sessionId, setSessionId] = useState<string>(sessionStorage.getItem('session_id') ?? '');
-<<<<<<< HEAD
-=======
   const [showInfoModal, setShowInfoModal] = useState<boolean>(false);
   const [sourcesModal, setSourcesModal] = useState<Source[]>([]);
   const [modelModal, setModelModal] = useState<string>('');
   const [responseTime, setResponseTime] = useState<number>(0);
   const [chunkModal, setChunkModal] = useState<string[]>([]);
   const [tokensUsed, setTokensUsed] = useState<number>(0);
->>>>>>> 2b010794
 
   const handleInputChange = (e: React.ChangeEvent<HTMLInputElement>) => {
     setInputMessage(e.target.value);
@@ -241,29 +225,6 @@
                         {chat.datetime}
                       </Typography>
                     </div>
-<<<<<<< HEAD
-                    {chat?.sources?.length ? (
-                      <div className={`flex ${chat.sources?.length > 1 ? 'flex-col' : 'flex-row justify-end'} gap-1`}>
-                        {chat.sources.map((link, index) => {
-                          return (
-                            <div className='text-right' key={index}>
-                              {link.includes('storage.googleapis.com') ? (
-                                <Typography variant='body-small'>GCS : {extractPdfFileName(link)}</Typography>
-                              ) : link.startsWith('http') || link.startsWith('https') ? (
-                                <TextLink href={link} externalLink={true}>
-                                  Source
-                                </TextLink>
-                              ) : link.startsWith('s3') ? (
-                                <Typography variant='body-small'>S3 File: {link.split('/').at(-1)}</Typography>
-                              ) : (
-                                <Typography variant='body-small'>{link}</Typography>
-                              )}
-                            </div>
-                          );
-                        })}
-                      </div>
-                    ) : null}
-=======
                     {((chat.user === 'chatbot' && chat.id !== 2 && chat.sources?.length !== 0) || chat.isLoading) && (
                       <div className='flex'>
                         <IconButton
@@ -283,7 +244,6 @@
                         </IconButton>
                       </div>
                     )}
->>>>>>> 2b010794
                   </div>
                 </Widget>
               </div>
